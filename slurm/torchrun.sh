#!/bin/bash
<<<<<<< HEAD
#SBATCH --time=0-10:00
#SBATCH --mem=50G
=======
#SBATCH --time=0-01:00
#SBATCH --mem=100G
>>>>>>> 8e5d0348
#SBATCH -p gpu
#SBATCH --gres=gpu:4
#SBATCH -o output/jobid_%j.out
#SBATCH -e error/jobid_%j.err
#SBATCH --mail-user=jbejjani@college.harvard.edu
#SBATCH --mail-type=ALL

module load python/3.10.13-fasrc01
source activate inferbiomechanics
cd ../src

master_addr=$(scontrol show hostnames "$SLURM_JOB_NODELIST" | head -n 1)
export MASTER_ADDR=$master_addr-ib

torchrun --standalone --nproc_per_node=4 main.py train --model mdm --checkpoint-dir "../checkpoints/dffGsrV0/multinode_test" --opt-type adam --dataset-home "/n/holyscratch01/pslade_lab/AddBiomechanicsDataset/addb_dataset" --data-loading-workers 1 --dropout --dropout-prob 0.1 --epochs 10 --batch-size 128 --learning-rate 8e-4 --short
<|MERGE_RESOLUTION|>--- conflicted
+++ resolved
@@ -1,11 +1,6 @@
 #!/bin/bash
-<<<<<<< HEAD
-#SBATCH --time=0-10:00
-#SBATCH --mem=50G
-=======
 #SBATCH --time=0-01:00
 #SBATCH --mem=100G
->>>>>>> 8e5d0348
 #SBATCH -p gpu
 #SBATCH --gres=gpu:4
 #SBATCH -o output/jobid_%j.out
