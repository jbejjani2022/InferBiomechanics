import argparse
import os
import torch
from models.FeedForwardRegressionBaseline import FeedForwardBaseline
from models.Groundlink import Groundlink
from models.AnalyticalBaseline import AnalyticalBaseline
from data.AddBiomechanicsDataset import AddBiomechanicsDataset
from typing import List
import logging

class AbstractCommand:
    """
    All of our different activities inherit from this class. This class defines the interface for a CLI command, so
    that it's convenient to split commands across files. It also carries shared logic for loading / saving models, etc.
    """
    def register_subcommand(self, subparsers: argparse._SubParsersAction):
        pass

    def run(self, args: argparse.Namespace) -> bool:
        pass

    def register_model_options(self, parser: argparse.ArgumentParser):
        pass

    def ensure_geometry(self, geometry: str):
        if geometry is None:
            # Check if the "./Geometry" folder exists, and if not, download it
            if not os.path.exists('./Geometry'):
                print('Downloading the Geometry folder from https://addbiomechanics.org/resources/Geometry.zip')
                exit_code = os.system('wget https://addbiomechanics.org/resources/Geometry.zip')
                if exit_code != 0:
                    print('ERROR: Failed to download Geometry.zip. You may need to install wget. If you are on a Mac, '
                          'try running "brew install wget"')
                    return False
                os.system('unzip ./Geometry.zip')
                os.system('rm ./Geometry.zip')
            geometry = './Geometry'
        print('Using Geometry folder: ' + geometry)
        geometry = os.path.abspath(geometry)
        if not geometry.endswith('/'):
            geometry += '/'
        return geometry
    
    def get_model(self,
                  args: argparse.Namespace,
                  num_dofs: int,
                  num_joints: int,
                  model_type: str = 'feedforward',
                  history_len: int = 5,
<<<<<<< HEAD
                  root_history_len: int = 10,
                  device: str = 'cpu',
                  checkpoint_dir="../checkpoints"):
=======
                  device: str = 'cpu'):
>>>>>>> c785ccb3
        if model_type == 'feedforward':
            # Define the model
            model = FeedForwardBaseline(
                args,
                num_dofs,
                num_joints,
                history_len,
                root_history_len,
                device=device)
<<<<<<< HEAD
            self.load_latest_checkpoint(model, checkpoint_dir=checkpoint_dir)
        elif model_type == 'groundlink':
            model = Groundlink(num_dofs, num_joints, root_history_len)
            self.load_latest_checkpoint(model, checkpoint_dir=checkpoint_dir)
=======
>>>>>>> c785ccb3
        else:
            assert(model_type == 'analytical')
            model = AnalyticalBaseline()

        return model

    def load_latest_checkpoint(self, model, optimizer=None, checkpoint_dir="../checkpoints"):
        if not os.path.exists(checkpoint_dir):
            print("Checkpoint directory does not exist!")
            return

        # Get all the checkpoint files
        checkpoints = [f for f in os.listdir(checkpoint_dir) if f.endswith(".pt")]

        # If there are no checkpoints, return
        if not checkpoints:
            print("No checkpoints available!")
            return

        # Sort the files based on the epoch and batch numbers in their filenames
        checkpoints.sort(key=lambda x: (int(x.split('_')[1]), int(x.split('_')[3].split('.')[0])))

        # Get the path of the latest checkpoint
        latest_checkpoint = os.path.join(checkpoint_dir, checkpoints[-1])

        logging.info(f"{latest_checkpoint=}")
        # Load the checkpoint
        checkpoint = torch.load(latest_checkpoint)

        # Load the model and optimizer states
        model.load_state_dict(checkpoint['model_state_dict'])
        if optimizer is not None:
            optimizer.load_state_dict(checkpoint['optimizer_state_dict'])

        # You might also want to return the epoch and batch number so you can continue training from there
        epoch = checkpoint['epoch']
        batch = checkpoints[-1].split('_')[3].split('.')[0]

        print(f"Loaded checkpoint from epoch {epoch}, batch {batch}")

        return epoch, int(batch)<|MERGE_RESOLUTION|>--- conflicted
+++ resolved
@@ -47,13 +47,9 @@
                   num_joints: int,
                   model_type: str = 'feedforward',
                   history_len: int = 5,
-<<<<<<< HEAD
                   root_history_len: int = 10,
                   device: str = 'cpu',
                   checkpoint_dir="../checkpoints"):
-=======
-                  device: str = 'cpu'):
->>>>>>> c785ccb3
         if model_type == 'feedforward':
             # Define the model
             model = FeedForwardBaseline(
@@ -63,13 +59,8 @@
                 history_len,
                 root_history_len,
                 device=device)
-<<<<<<< HEAD
-            self.load_latest_checkpoint(model, checkpoint_dir=checkpoint_dir)
         elif model_type == 'groundlink':
             model = Groundlink(num_dofs, num_joints, root_history_len)
-            self.load_latest_checkpoint(model, checkpoint_dir=checkpoint_dir)
-=======
->>>>>>> c785ccb3
         else:
             assert(model_type == 'analytical')
             model = AnalyticalBaseline()
