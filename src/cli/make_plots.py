import argparse
import os
from cli.abstract_command import AbstractCommand
from typing import List, Sequence
import nimblephysics as nimble
import numpy as np
from numpy import ndarray
import matplotlib.pyplot as plt
from scipy.signal import butter, filtfilt
<<<<<<< HEAD
from scipy import stats
import seaborn as sns
=======
>>>>>>> 5059e12c
import time


class MakePlotsCommand(AbstractCommand):
    def __init__(self):
        super().__init__()

    def register_subcommand(self, subparsers: argparse._SubParsersAction):
        subparser = subparsers.add_parser('make-plots', help='Make summary plots and metrics on entire dataset.')
        subparser.add_argument('--data-path', type=str, help='Root path to all data files.')
        subparser.add_argument('--out-path', type=str, default='../figures', help='Path to output plots to.')
        subparser.add_argument('--downsample-size', type=int, default=10,
                               help='Every Xth frame will be used for scatter plots and correlation calculations. '
                                    'Input 1 for no downsampling.')
        subparser.add_argument('--output-histograms', action="store_true",
                               help='Whether to output summary histograms.')
        subparser.add_argument('--output-scatterplots', action="store_true",
                               help='Whether to output scatter plots.')
        subparser.add_argument('--output-errvfreq', action="store_true",
                               help='Whether to output error vs. frequency plot(s).')
        subparser.add_argument('--output-subjmetrics', action="store_true",
                               help='Whether to print subject metrics.')
        subparser.add_argument('--output-trialmetrics', action="store_true",
                               help='Whether to print trial metrics.')
        subparser.add_argument('--short', action="store_true",
                               help='Only use first few files of dataset.')
    def run(self, args: argparse.Namespace):
        """
        Iterate over all *.b3d files in a directory hierarchy,
        and generate summary plots and metrics.
        """
        if 'command' in args and args.command != 'make-plots':
            return False

        #  Make the Dataset
        dataset = Dataset(args)

        # Create and save plots and print metrics based on settings
        if dataset.output_histograms:
            dataset.plot_demographics_histograms()
            dataset.plot_demographics_by_sex_histograms()
            dataset.plot_biomechanics_metrics_histograms()
            dataset.calculate_sex_breakdown()
        if dataset.output_errvfreq:
            dataset.make_err_v_freq_plots()
        if dataset.output_scatterplots:
            dataset.make_scatter_plot_matrices()
        if dataset.output_subjmetrics:
            dataset.print_subject_metrics()
        if dataset.output_trialmetrics:
            dataset.print_trial_metrics()

        # Print how many total subjects and trials processed
        dataset.print_totals()


# # # HELPERS # # #
def plot_histograms(datas: List[Sequence], num_bins: int, colors: List[str], labels: List[str], edgecolor: str, alpha: float,
                    ylabel: str, xlabel: str, outdir: str, outname: str, fontsize: int = 16, plot_log_scale: bool = False):
    """
    Create a single histogram or overlaid histograms of the given input data with given plotting settings
    """
    # Check inputs
    assert (len(datas) == len(colors))

    plt.figure()

    plt.hist(datas, num_bins, color=colors, edgecolor=edgecolor, alpha=alpha, label=labels)
    if plot_log_scale: plt.yscale("log")

    plt.ylabel(ylabel, fontsize=fontsize)
    plt.xlabel(xlabel, fontsize=fontsize)
    plt.xticks(fontsize=fontsize)
    plt.yticks(fontsize=fontsize)
    if len(labels) != 0: plt.legend(loc="best", fontsize=fontsize)
    plt.tight_layout()
    plt.savefig(os.path.join(outdir, outname))
    plt.close()


# # # CLASSES # # #
class Dataset:
    """
    Load a dataset, create helpful visualizations of underlying distributions and attributes of the dataset,
    and plot analytical baselines.
    """

    def __init__(self, args: argparse.Namespace):

        # Argparse args
        self.data_dir: str = args.data_path
        self.out_dir: str = os.path.abspath(args.out_path)
        self.downsample_size: int = args.downsample_size
        self.output_histograms: bool = args.output_histograms
        self.output_scatterplots: bool = args.output_scatterplots
        self.output_errvfreq: bool = args.output_errvfreq
        self.output_subjmetrics: bool = args.output_subjmetrics
        self.output_trialmetrics: bool = args.output_trialmetrics
        self.short: bool = args.short

        # Aggregate paths to subject data files
        self.subj_paths: List[str] = self.extract_data_files(file_type="b3d")
        if self.short:  # test on only a few subjects
            self.subj_paths = self.subj_paths[0:2]

        # Constants and processing settings
        self.num_dofs: int = 23  # hard-coded for std skel
        self.min_trial_length: int = 15  # don't process trials shorter than this TODO: put into AddB segmenting pipeline
        self.require_same_processing_passes = False  # only process trials with all the same processing passes; however, we will always require a dynamics pass and look for it.
        self.target_processing_passes = {nimble.biomechanics.ProcessingPassType.KINEMATICS,
                                         nimble.biomechanics.ProcessingPassType.LOW_PASS_FILTER,
                                         nimble.biomechanics.ProcessingPassType.DYNAMICS}  # if require_same_processing_passes is True, these are the passes we look for. technically don't need to include DYNAMICS since we explicitly check for this

        # Estimate mass for each subject (experiment)
        self.use_estimated_mass: bool = False
        self.estimated_masses: dict = {}  # init empty; only calculate if need

        # Plotting settings
        self.freqs: List[int] = [0, 3, 6, 9, 15, 18, 21, 24, 27, 30]  # for err v. freq plot
        self.verbose: bool = False  # for debugging / prototyping TODO: integrate this in

        # Only prepare data for plotting once
        self.has_prepared_data_for_plots = False

    def extract_data_files(self, file_type: str) -> List[str]:
        """
        Recursively find files of the specified data type and aggregate their full paths.
        """
        subject_paths: List[str] = []
        for root, _, files in os.walk(self.data_dir):
            for file in files:
                if file.endswith(file_type):
                    path = os.path.join(root, file)
                    subject_paths.append(path)
        return subject_paths

    def estimate_masses(self) -> dict:
        """
        Pass through the dataset to estimate mass for each subject based on F/a ratio (experiment)
        """
        print("ESTIMATING MASS...")
        estimated_mass = dict()
        for subj_path in self.subj_paths:
            subject = nimble.biomechanics.SubjectOnDisk(subj_path)
            num_trials = subject.getNumTrials()
            masses: List[float] = []
            for trial in range(num_trials):
                init_trial_length = subject.getTrialLength(trial)

                # Do a series of checks to see if okay to process this trial
                has_dynamics = False
                processing_passes = set()
                for pass_ix in range(subject.getTrialNumProcessingPasses(trial)):
                    processing_passes.add(subject.getProcessingPassType(pass_ix))
                    if subject.getProcessingPassType(pass_ix) == nimble.biomechanics.ProcessingPassType.DYNAMICS:
                        has_dynamics = True

                if self.require_same_processing_passes:
                    if processing_passes == self.target_processing_passes:
                        passes_satisfied = True
                    else:
                        passes_satisfied = False
                else:  # we don't care if the trial has all the target passes
                    passes_satisfied = True

                # We can process if these are all true:
                if has_dynamics and passes_satisfied and (init_trial_length >= self.min_trial_length):

                    frames = subject.readFrames(trial=trial, startFrame=0, numFramesToRead=init_trial_length)
                    trial_data = Trial(frames)
                    if trial_data.num_valid_frames > 0:
                        for i in range(trial_data.num_valid_frames):
                            # Estimate the mass
                            curr_mass = (np.linalg.norm(trial_data.total_grf[i, :]) /
                                         np.linalg.norm(trial_data.com_acc_kin[i, :]))
                            curr_mass = np.nan_to_num(curr_mass, nan=0.0)
                            masses.append(curr_mass)

            # Store the average and std of the estimated mass
            estimated_mass[subj_path] = (subject.getMassKg(),
                                         np.average(masses),
                                         np.std(masses))  # input mass, estimated mass, std of estims

        return estimated_mass

    def compute_err_v_freq(self, order: int, dt: float, pred: ndarray, true: ndarray) -> List[float]:
        """
        Computes RMSE between two force prediction quantities
        (i.e. finite differenced COM acc / dynamics-derived COM acc),
        from lowpass filtering at different cutoff frequencies.
        """
        # Check inputs
        assert (pred.shape == true.shape)

        errors: List[float] = []
        # Filter with each cutoff frequency and compute error
        for freq in self.freqs:
            if freq == 0:
                # We use the average of the signals to represent lowpass filtering with cutoff freq of 0 hz
                errors.append(np.sqrt(np.mean((np.mean(pred, axis=0) - np.mean(true, axis=0)) ** 2)))
            else:
                b, a = butter(N=order, Wn=freq / (0.5 * (1 / dt)), btype='low', analog=False, output='ba')
                filt_pred = np.zeros(pred.shape)
                filt_true = np.zeros(true.shape)
                for c in range(pred.shape[1]):  # filter each coordinate separately
                    filt_pred[:, c] = filtfilt(b, a, pred[:, c], padtype='constant', method='pad')
                    filt_true[:, c] = filtfilt(b, a, true[:, c], padtype='constant', method='pad')
                errors.append(np.sqrt(np.mean((filt_pred - filt_true) ** 2)))

        return errors

    def prepare_data_for_plotting(self):
        """
        Load in subject files and extract relevant data for plotting
        """
        # Only prepare the data for plotting once
        if self.has_prepared_data_for_plots:
            return
        self.has_prepared_data_for_plots = True

        # Calculate estimated mass if using
        if self.use_estimated_mass:
            self.estimated_masses = self.estimate_masses()

        if self.output_histograms:
            # INIT STORAGE
            # Subject-specific
            self.ages: List[int] = []
            self.sexes: List[int] = []  # TODO: change this back to string
            self.bmis: List[float] = []
            # Trial-specific
            self.trial_lengths: List[int] = []  # num frames
            self.forward_speeds: List[float] = []
            self.vertical_speeds: List[float] = []
            self.mediolat_speeds: List[float] = []
            self.percent_double: List[float] = []
            self.percent_single: List[float] = []
            self.percent_flight: List[float] = []

        if self.output_scatterplots:
            # Init scatter plots matrices
            joint_names = ['ankle_l', 'ankle_r', 'back', 'ground_pelvis', 'hip_l', 'hip_r', 'mtp_l', 'mtp_r',
                           'subtalar_l', 'subtalar_r', 'walker_knee_l', 'walker_knee_r']
            
            dof_names = ["pelvis_tilt", "pelvis_list", "pelvis_rotation",
                      "pelvis_tx", "pelvis_ty", "pelvis_tz",
                      "hip_flexion_r", "hip_adduction_r", "hip_rotation_r",
                      "knee_angle_r", "ankle_angle_r", "subtalar_angle_r", "mtp_angle_r",
                      "hip_flexion_l", "hip_adduction_l", "hip_rotation_l",
                      "knee_angle_l", "ankle_angle_l", "subtalar_angle_l", "mtp_angle_l",
                      "lumbar_extension", "lumbar_bending", "lumbar_rotation"]

            # Set up plotting color schemes
            walking_color = "blueviolet"
            running_color = "green"

            self.jointacc_vs_comacc_plots = ScatterPlotMatrix(num_rows=6, num_cols=4,
                                                         num_plots=self.num_dofs, labels=dof_names)
            self.jointacc_vs_totgrf_plots = ScatterPlotMatrix(num_rows=6, num_cols=4,
                                                         num_plots=self.num_dofs, labels=dof_names)
            self.jointacc_vs_firstcontact_plots = ScatterPlotMatrix(num_rows=6, num_cols=4,
                                                              num_plots=self.num_dofs, labels=dof_names)
            self.jointacc_vs_firstdist_plots = ScatterPlotMatrix(num_rows=6, num_cols=4,
                                                              num_plots=self.num_dofs, labels=dof_names)

            self.jointpos_vs_comacc_plots = ScatterPlotMatrix(num_rows=6, num_cols=4,
                                                         num_plots=self.num_dofs, labels=dof_names)
            self.jointpos_vs_totgrf_plots = ScatterPlotMatrix(num_rows=6, num_cols=4,
                                                         num_plots=self.num_dofs, labels=dof_names)
            self.jointpos_vs_firstcontact_plots = ScatterPlotMatrix(num_rows=6, num_cols=4,
                                                              num_plots=self.num_dofs, labels=dof_names)
            self.jointpos_vs_firstdist_plots = ScatterPlotMatrix(num_rows=6, num_cols=4,
                                                              num_plots=self.num_dofs, labels=dof_names)

            self.jointtau_vs_comacc_plots = ScatterPlotMatrix(num_rows=6, num_cols=4,
                                                         num_plots=self.num_dofs, labels=dof_names)
            self.jointtau_vs_totgrf_plots = ScatterPlotMatrix(num_rows=6, num_cols=4,
                                                         num_plots=self.num_dofs, labels=dof_names)
            self.jointtau_vs_firstcontact_plots = ScatterPlotMatrix(num_rows=6, num_cols=4,
                                                              num_plots=self.num_dofs, labels=dof_names)
            self.jointtau_vs_firstdist_plots = ScatterPlotMatrix(num_rows=6, num_cols=4,
                                                              num_plots=self.num_dofs, labels=dof_names)

            self.comacc_vs_totgrf_x_plots = ScatterPlotMatrix(num_rows=1, num_cols=1,
                                                              num_plots=1, labels=[""])
            self.comacc_vs_totgrf_y_plots = ScatterPlotMatrix(num_rows=1, num_cols=1,
                                                              num_plots=1, labels=[""])
            self.comacc_vs_totgrf_z_plots = ScatterPlotMatrix(num_rows=1, num_cols=1,
                                                              num_plots=1, labels=[""])

            self.comacc_vs_firstcontact_plots = ScatterPlotMatrix(num_rows=1, num_cols=1,
                                                              num_plots=1, labels=[""])
            self.comacc_vs_firstdist_plots = ScatterPlotMatrix(num_rows=1, num_cols=1,
                                                              num_plots=1, labels=[""])

            self.jointcenters_vs_totgrf_plots = ScatterPlotMatrix(num_rows=4, num_cols=3,
                                                              num_plots=len(joint_names), labels=joint_names)

            self.root_lin_vel_vs_totgrf_plots = ScatterPlotMatrix(num_rows=1, num_cols=1,
                                                              num_plots=1, labels=[""])  # y component for now
            self.root_ang_vel_vs_totgrf_plots = ScatterPlotMatrix(num_rows=1, num_cols=1,
                                                                  num_plots=1, labels=[""])
            self.root_lin_acc_vs_totgrf_plots = ScatterPlotMatrix(num_rows=1, num_cols=1,
                                                                  num_plots=1, labels=[""])
            self.root_ang_acc_vs_totgrf_plots = ScatterPlotMatrix(num_rows=1, num_cols=1,
                                                                  num_plots=1, labels=[""])

        if self.output_errvfreq:
            self.acc_errs_v_freq: List[List[float]] = []
            self.grf_errs_v_freq: List[List[float]] = []
            self.tau_errs_v_freq: List[List[float]] = []  # TODO: compute this

        # Loop through each subject:
        self.num_valid_subjs = 0  # keep track of subjects we eliminate because no valid trials
        self.num_valid_trials = 0  # keep track of total number of valid trials
        self.total_num_valid_frames = 0  # keep track of total number of valid frames
        for subj_ix, subj_path in enumerate(self.subj_paths):

            print(f"Processing subject file: {subj_path}...")

            # Load the subject
            subject_on_disk = nimble.biomechanics.SubjectOnDisk(subj_path)

            # Ensure only two contact bodies. TODO: skip this whole subject for now; integrate in per-trial checking later
            if len(subject_on_disk.getGroundForceBodies()) > 2:
                print(f"Skipping {subj_path}: too many contact bodies ({len(subject_on_disk.getGroundForceBodies())})")
                continue

            # Get the subject info needed for trial processing
            num_trials = subject_on_disk.getNumTrials()
            if self.use_estimated_mass:
                mass = self.estimated_masses[subj_path][1]
            else:
                mass = subject_on_disk.getMassKg()

            if self.output_scatterplots:  # TODO: change color scheme
                color = "black"

            # Keep track of number of valid trials for this subject
            subj_num_valid_trials = 0

            # Loop through all trials for each subject:
            for trial in range(num_trials):
                init_trial_length = subject_on_disk.getTrialLength(trial)

                # Do a series of checks to see if okay to process this trial
                has_dynamics = False
                processing_passes = set()
                for pass_ix in range(subject_on_disk.getTrialNumProcessingPasses(trial)):
                    processing_passes.add(subject_on_disk.getProcessingPassType(pass_ix))
                    if subject_on_disk.getProcessingPassType(pass_ix) == nimble.biomechanics.ProcessingPassType.DYNAMICS:
                        has_dynamics = True

                if self.require_same_processing_passes:
                    if processing_passes == self.target_processing_passes:
                        passes_satisfied = True
                    else:
                        passes_satisfied = False
                else:  # we don't care if the trial has all the target passes
                    passes_satisfied = True

                # We can process if these are all true:
                if has_dynamics and passes_satisfied and (init_trial_length >= self.min_trial_length):

                    print(f"Processing trial {trial + 1} of {num_trials}... (Subject {subj_ix+1} of {len(self.subj_paths)})")
                    frames = subject_on_disk.readFrames(trial=trial, startFrame=0, numFramesToRead=init_trial_length)
                    trial_data = Trial(frames)
                    num_valid_frames = trial_data.num_valid_frames

                    # Additional checks based on results of processing frames for given trial:
                    if num_valid_frames == 0:
                        print(f"SKIPPING TRIAL {trial + 1} due to 0 valid frames")
                        continue
                    if np.sum(trial_data.total_grf) == 0:
                        print(f"SKIPPING TRIAL {trial + 1} due to no GRF at all in the valid frames")
                        continue
                    if num_valid_frames < len(frames):
                        print(f"REMOVING SOME FRAMES on trial {trial + 1}: "
                              f"num_valid_frames: {num_valid_frames} vs. total num frames: {len(frames)}")

                    # We broke out of this iteration of trial looping if skipping trials due to reasons above;
                    # otherwise, increment number of valid trials for each subject and for totals
                    subj_num_valid_trials += 1
                    self.num_valid_trials += 1
                    self.total_num_valid_frames += num_valid_frames

                    if self.output_histograms:
                        # Add to trial-specific storage:
                        self.trial_lengths.append(num_valid_frames)
                        self.forward_speeds.append(np.average(np.abs(trial_data.com_vel_dyn[:, 0])))  # avg fwd speed over trial, absolute
                        self.vertical_speeds.append(np.average(np.abs(trial_data.com_vel_dyn[:, 1])))
                        self.mediolat_speeds.append(np.average(np.abs(trial_data.com_vel_dyn[:, 2])))
                        # TODO: check if first coor is fwd; add if statement for walking or running;
                        #  separate out into speeds for walking and running; maybe store tuple of value and activity label

                        flight_count = np.count_nonzero((trial_data.contact == [0, 0]).all(axis=1))
                        double_count = np.count_nonzero((trial_data.contact == [1, 1]).all(axis=1))
                        single_count = np.count_nonzero((trial_data.contact == [0, 1]).all(axis=1)) + np.count_nonzero((trial_data.contact == [1, 0]).all(axis=1))

                        self.percent_flight.append((flight_count / trial_data.contact.shape[0]) * 100)
                        self.percent_double.append((double_count / trial_data.contact.shape[0]) * 100)
                        self.percent_single.append((single_count / trial_data.contact.shape[0]) * 100)

                    if self.output_scatterplots:
                        assert (self.num_dofs == trial_data.num_joints),  f"self.num_dofs: {self.num_dofs}; trial_data.num_joints: {trial_data.num_joints}"  # check what we assume from std skel matches data
                        # joint accelerations vs. vertical component of COM acc
                        self.jointacc_vs_comacc_plots.update_plots(trial_data.com_acc_dyn[::self.downsample_size, 1], trial_data.joint_acc_kin[::self.downsample_size],
                                                                   color, "pearson")
                        # joint accelerations vs. vertical component of total GRF
                        self.jointacc_vs_totgrf_plots.update_plots(trial_data.total_grf[::self.downsample_size, 1], trial_data.joint_acc_kin[::self.downsample_size],
                                                                   color, "pearson")
                        # joint accelerations vs. contact classification of first listed contact body
                        self.jointacc_vs_firstcontact_plots.update_plots(trial_data.contact[::self.downsample_size, 0], trial_data.joint_acc_kin[::self.downsample_size],
                                                                         color, "biserial", scale_x=False)
                        # joint accelerations vs. vertical component of GRF distribution on first listed contact body
                        self.jointacc_vs_firstdist_plots.update_plots(trial_data.grf_dist[::self.downsample_size, 1], trial_data.joint_acc_kin[::self.downsample_size],
                                                                      color, "pearson", scale_x=False)

                        # joint positions vs. vertical component of COM acc
                        self.jointpos_vs_comacc_plots.update_plots(trial_data.com_acc_dyn[::self.downsample_size, 1], trial_data.joint_pos_kin[::self.downsample_size],
                                                                   color, "pearson")
                        # joint positions vs. vertical component of total GRF
                        self.jointpos_vs_totgrf_plots.update_plots(trial_data.total_grf[::self.downsample_size, 1], trial_data.joint_pos_kin[::self.downsample_size],
                                                                   color, "pearson")
                        # joint positions vs. contact classification of first listed contact body
                        self.jointpos_vs_firstcontact_plots.update_plots(trial_data.contact[::self.downsample_size, 0], trial_data.joint_pos_kin[::self.downsample_size],
                                                                         color, "biserial", scale_x=False)
                        # joint positions vs. vertical component of GRF distribution on first listed contact body
                        self.jointpos_vs_firstdist_plots.update_plots(trial_data.grf_dist[::self.downsample_size, 1], trial_data.joint_pos_kin[::self.downsample_size],
                                                                      color, "pearson", scale_x=False)

                        # joint torques vs. vertical component of COM acc
                        self.jointtau_vs_comacc_plots.update_plots(trial_data.com_acc_dyn[::self.downsample_size, 1], trial_data.joint_tau_dyn[::self.downsample_size],
                                                                   color, "pearson")
                        # joint torques vs. vertical component of total GRF
                        self.jointtau_vs_totgrf_plots.update_plots(trial_data.total_grf[::self.downsample_size, 1], trial_data.joint_tau_dyn[::self.downsample_size],
                                                                   color, "pearson")
                        # joint torques vs. contact classification of first listed contact body
                        self.jointtau_vs_firstcontact_plots.update_plots(trial_data.contact[::self.downsample_size, 0], trial_data.joint_tau_dyn[::self.downsample_size],
                                                                         color, "biserial", scale_x=False)
                        # joint torques vs. vertical component of GRF distribution on first listed contact body
                        self.jointtau_vs_firstdist_plots.update_plots(trial_data.grf_dist[::self.downsample_size, 1], trial_data.joint_tau_dyn[::self.downsample_size],
                                                                      color, "pearson", scale_x=False)

                        # # COM acc vs tot GRF
                        self.comacc_vs_totgrf_x_plots.update_plots(trial_data.total_grf[::self.downsample_size, 0], trial_data.com_acc_dyn[::self.downsample_size, 0].reshape(-1,1),
                                                                   color, "pearson")
                        self.comacc_vs_totgrf_y_plots.update_plots(trial_data.total_grf[::self.downsample_size,1], trial_data.com_acc_dyn[::self.downsample_size,1].reshape(-1,1),
                                                                   color, "pearson")
                        self.comacc_vs_totgrf_z_plots.update_plots(trial_data.total_grf[::self.downsample_size,2], trial_data.com_acc_dyn[::self.downsample_size,2].reshape(-1,1),
                                                                   color, "pearson")

                        # COM acc y vs contact and dist y
                        self.comacc_vs_firstcontact_plots.update_plots(trial_data.contact[::self.downsample_size, 0], trial_data.com_acc_dyn[::self.downsample_size,1].reshape(-1,1),
                                                                       color, "biserial", scale_x=False)
                        self.comacc_vs_firstdist_plots.update_plots(trial_data.grf_dist[::self.downsample_size, 1], trial_data.com_acc_dyn[::self.downsample_size,1].reshape(-1,1),
                                                                       color, "pearson", scale_x=False)

                        # Joint center positions in root frame vs tot GRF in y direction
                        self.jointcenters_vs_totgrf_plots.update_plots(trial_data.total_grf[::self.downsample_size, 1], trial_data.joint_centers_kin[::self.downsample_size],
                                                                       color, "pearson")

                        # Linear and angular velocities and accelerations vs. tot GRF in y direction
                        self.root_lin_vel_vs_totgrf_plots.update_plots(trial_data.total_grf[::self.downsample_size, 1], trial_data.root_lin_vel_kin[::self.downsample_size,1].reshape(-1,1),
                                                                       color, "pearson")
                        self.root_ang_vel_vs_totgrf_plots.update_plots(trial_data.total_grf[::self.downsample_size, 1], trial_data.root_ang_vel_kin[::self.downsample_size,1].reshape(-1,1),
                                                                       color, "pearson")
                        self.root_lin_acc_vs_totgrf_plots.update_plots(trial_data.total_grf[::self.downsample_size, 1], trial_data.root_lin_acc_kin[::self.downsample_size,1].reshape(-1,1),
                                                                       color, "pearson")
                        self.root_ang_acc_vs_totgrf_plots.update_plots(trial_data.total_grf[::self.downsample_size, 1], trial_data.root_ang_acc_kin[::self.downsample_size,1].reshape(-1,1),
                                                                       color, "pearson")

                    if self.output_errvfreq:
                        # COM acc error vs. frequency
                        acc_err_v_freq = self.compute_err_v_freq(order=2, dt=subject_on_disk.getTrialTimestep(0),
                                                          pred=trial_data.com_acc_kin,
                                                          true=trial_data.com_acc_dyn)
                        self.acc_errs_v_freq.append(acc_err_v_freq)
                        grf_err_v_freq = self.compute_err_v_freq(order=2, dt=subject_on_disk.getTrialTimestep(0),
                                                          pred=trial_data.com_acc_kin,
                                                          true=trial_data.total_grf / mass)
                        self.grf_errs_v_freq.append(grf_err_v_freq)

            # Keep tally of number of valid trials per input subject file
            print(f"FINISHED {subj_path}: num valid trials: {subj_num_valid_trials} num trials: {num_trials}")

            # Only get demographics info and store if this subject had at least one valid trial
            if subj_num_valid_trials >= 1:
                self.num_valid_subjs += 1
                age = subject_on_disk.getAgeYears()
                sex = subject_on_disk.getBiologicalSex()
                height = subject_on_disk.getHeightM()
                bmi = mass / (height ** 2)
                if self.output_histograms:
                    # Add to subject-specific storage
                    self.ages.append(age)
                    self.bmis.append(bmi)
                    if sex == "male":
                        sex_int = 0
                    elif sex == "female":
                        sex_int = 1
                    else:
                        sex_int = 2  # unknown
                    self.sexes.append(sex_int)

        # Convert demographics storage to arrays  # TODO: get rid of this in revamp
        if self.output_histograms:
            self.ages = np.array(self.ages)
            self.bmis = np.array(self.bmis)
            self.sexes = np.array(self.sexes)

    def plot_err_v_freq(self, errors: List[List[List[float]]], outname: str, colors: List[str], labels: List[str], fontsize: int = 16, plot_std: bool = False):
        """
        Plots the errors vs. frequency over a single or multiple trials,
        with errors computed from filtering at different cut off frequencies

        errors: List of errors over all trials, for each metric of interest
        """
        # Check inputs
        assert (len(self.freqs) > 1)
        assert (len(errors) > 1)

        plt.figure()

        for i, var_errors in enumerate(errors):
            var_errors = np.array(var_errors)  # make list of lists into a 2D array

            # Check that transform to array was done with correct shape
            assert (var_errors.shape[-1] == len(self.freqs))

            err_avg = np.average(var_errors, axis=0)

            # Check that averaging result has correct shape
            assert (len(err_avg) == len(self.freqs))

            plt.plot(self.freqs, err_avg, color=colors[i], label=labels[i])
            if plot_std:
                err_std = np.std(var_errors, axis=0)
                plt.fill_between(self.freqs, err_avg - err_std, err_avg + err_std, alpha=0.5)
        plt.ylabel('RMSE (N/kg)', fontsize=fontsize)
        plt.xlabel('cutoff frequency (Hz)', fontsize=fontsize)
        plt.xticks(fontsize=fontsize)
        plt.yticks(fontsize=fontsize)
        plt.legend(fontsize=fontsize)
        plt.tight_layout()
        plt.savefig(os.path.join(self.out_dir, outname))

    def make_scatter_plot_matrices(self):
        """
        Save scatter plot matrices
        """
        self.prepare_data_for_plotting()

        self.jointacc_vs_comacc_plots.save_plot(self.out_dir, "jointacc_vs_comacc.png", self.num_valid_trials)
        self.jointacc_vs_totgrf_plots.save_plot(self.out_dir, "jointacc_vs_totgrf.png", self.num_valid_trials)
        self.jointacc_vs_firstcontact_plots.save_plot(self.out_dir, "jointacc_vs_firstcontact.png", self.num_valid_trials)
        self.jointacc_vs_firstdist_plots.save_plot(self.out_dir, "jointacc_vs_firstdist.png", self.num_valid_trials)

        self.jointpos_vs_comacc_plots.save_plot(self.out_dir, "jointpos_vs_comacc.png", self.num_valid_trials)
        self.jointpos_vs_totgrf_plots.save_plot(self.out_dir, "jointpos_vs_totgrf.png", self.num_valid_trials)
        self.jointpos_vs_firstcontact_plots.save_plot(self.out_dir, "jointpos_vs_firstcontact.png", self.num_valid_trials)
        self.jointpos_vs_firstdist_plots.save_plot(self.out_dir, "jointpos_vs_firstdist.png", self.num_valid_trials)

        self.jointtau_vs_comacc_plots.save_plot(self.out_dir, "jointtau_vs_comacc.png", self.num_valid_trials)
        self.jointtau_vs_totgrf_plots.save_plot(self.out_dir, "jointtau_vs_totgrf.png", self.num_valid_trials)
        self.jointtau_vs_firstcontact_plots.save_plot(self.out_dir, "jointtau_vs_firstcontact.png", self.num_valid_trials)
        self.jointtau_vs_firstdist_plots.save_plot(self.out_dir, "jointtau_vs_firstdist.png", self.num_valid_trials)

        self.comacc_vs_totgrf_x_plots.save_plot(self.out_dir, "comacc_vs_totgrf_x.png", self.num_valid_trials)
        self.comacc_vs_totgrf_y_plots.save_plot(self.out_dir, "comacc_vs_totgrf_y.png", self.num_valid_trials)
        self.comacc_vs_totgrf_z_plots.save_plot(self.out_dir, "comacc_vs_totgrf_z.png", self.num_valid_trials)

        self.comacc_vs_firstcontact_plots.save_plot(self.out_dir, "comacc_vs_firstcontact.png", self.num_valid_trials)
        self.comacc_vs_firstdist_plots.save_plot(self.out_dir, "comacc_vs_firstdist.png", self.num_valid_trials)

        self.jointcenters_vs_totgrf_plots.save_plot(self.out_dir, "jointcenters_vs_totgrf.png", self.num_valid_trials)

        self.root_lin_vel_vs_totgrf_plots.save_plot(self.out_dir, "root_lin_vel_vs_totgrf.png", self.num_valid_trials)
        self.root_ang_vel_vs_totgrf_plots.save_plot(self.out_dir, "root_ang_vel_vs_totgrf.png", self.num_valid_trials)
        self.root_lin_acc_vs_totgrf_plots.save_plot(self.out_dir, "root_lin_acc_vs_totgrf.png", self.num_valid_trials)
        self.root_ang_acc_vs_totgrf_plots.save_plot(self.out_dir, "root_ang_acc_vs_totgrf.png", self.num_valid_trials)

    def plot_demographics_histograms(self):
        """
        Plots histograms of demographics info over subjects
        """
        self.prepare_data_for_plotting()

        ages_to_plot = self.ages[np.where(self.ages > 0)]  # exclude unknown
        bmis_to_plot = self.bmis[np.where(self.bmis > 0)]

        plot_histograms(datas=[ages_to_plot], num_bins=6, colors=['#006BA4'], labels=[], edgecolor="black", alpha=1,
                        ylabel="no. of subjects", xlabel="age (years)", outdir=self.out_dir, outname="age_histo.png")
        plot_histograms(datas=[bmis_to_plot], num_bins=6, colors=['#006BA4'], labels=[], edgecolor="black", alpha=1,
                        ylabel="no. of subjects", xlabel="BMI (kg/$\\mathrm{m}^2$)", outdir=self.out_dir, outname="bmi_histo.png")
        # Calculate % of data with reported age and print out
        print(f"{np.round((len(ages_to_plot) / self.num_valid_subjs), 2) * 100}% of subjects have age info.")
        # Calculate means
        print(f"MEAN AGE: {np.mean(ages_to_plot)}")
        print(f"MEAN BMI: {np.mean(bmis_to_plot)}")

    def plot_demographics_by_sex_histograms(self):
        """
        Plots histograms of demographics by sex
        """
        self.prepare_data_for_plotting()

        # Get indices for valid age and for valid sex fields
        valid_age_ix = np.where(self.ages > 0)[0]  # access within tuple return
        m_ix = np.where(self.sexes == 0)[0]  # we assign "males" to 0
        f_ix = np.where(self.sexes == 1)[0]  # we assign "females" to 1
        u_ix = np.where(self.sexes == 2)[0]  # we assign "unknown" to 2

        # Only plot if there is both age and sex
        valid_m_ix = np.intersect1d(valid_age_ix, m_ix)
        valid_f_ix = np.intersect1d(valid_age_ix, f_ix)
        valid_u_ix = np.intersect1d(valid_age_ix, u_ix)

        colors = ['#006BA4', '#FF800E', '#ABABAB']

        plot_histograms(datas=[self.ages[valid_m_ix], self.ages[valid_f_ix], self.ages[valid_u_ix]], num_bins=6, colors=colors, labels=["male", "female", "unknown"],
                        edgecolor="black", alpha=1, ylabel="no. of subjects", xlabel="age (years)", outdir=self.out_dir, outname="age_bysex_histo.png")
        plot_histograms(datas=[self.bmis[valid_m_ix], self.bmis[valid_f_ix], self.bmis[valid_u_ix]], num_bins=6, colors=colors, labels=["male", "female", "unknown"],
                        edgecolor="black", alpha=1, ylabel="no. of subjects", xlabel="BMI (kg/$\\mathrm{m}^2$)", outdir=self.out_dir, outname="bmi_bysex_histo.png")

    def plot_biomechanics_metrics_histograms(self):
        """
        Plots histograms of biomechanics metrics over all trials
        """
        self.prepare_data_for_plotting()

        plot_histograms(datas=[self.trial_lengths], num_bins=20, colors=['#006BA4'], labels=[], edgecolor="black", alpha=1,
                        ylabel='no. of trials', xlabel='no. of frames', outdir=self.out_dir, outname='trial_length_histo.png', plot_log_scale=True)
        plot_histograms(datas=[self.forward_speeds, self.vertical_speeds, self.mediolat_speeds], num_bins=10, colors=['#006BA4', '#FF800E', '#ABABAB'], labels=["antero-posterior", "vertical", "mediolateral"], edgecolor="black", alpha=1,
                        ylabel='no. of trials', xlabel='average absolute speed (m/s)', outdir=self.out_dir, outname='speed_histo.png', plot_log_scale=True)  # TODO: separate btwn walking and running
        plot_histograms(datas=[self.percent_double, self.percent_single, self.percent_flight], num_bins=10, colors=['#006BA4', '#FF800E', '#ABABAB'],
                        labels=["double support", "single support", "flight"], edgecolor="black", alpha=1,
                        ylabel='no. of trials', xlabel='percent of trial (%)', outdir=self.out_dir, outname='contact_histo.png', plot_log_scale=True)
    def make_err_v_freq_plots(self):
        """
        For accelerations, GRFs, joint torques
        """
        self.prepare_data_for_plotting()

        self.plot_err_v_freq(errors=[self.acc_errs_v_freq, self.grf_errs_v_freq],
                             outname='combined_err_vs_freq.png', colors=['#006BA4', '#FF800E'], labels=["COM acc", "total GRF"], plot_std=False)

    def calculate_sex_breakdown(self):
        """
        Calculate biological sex breakdowns
        """
        self.prepare_data_for_plotting()

        num_males = np.count_nonzero(self.sexes == 0)
        num_females = np.count_nonzero(self.sexes == 1)
        print(f"{np.round(num_males / self.num_valid_subjs, 2) * 100}% of subjects are male.")
        print(f"{np.round(num_females / self.num_valid_subjs, 2) * 100}% of subjects are female.")
        print("Rest of data has unknown sex.")

    def print_totals(self):
        self.prepare_data_for_plotting()

        print(f"TOTAL NUM VALID SUBJECTS: {self.num_valid_subjs}")
        print(f"TOTAL NUM VALID TRIALS: {self.num_valid_trials}")
        print(f"TOTAL NUM VALID FRAMES: {self.total_num_valid_frames}")

    def print_subject_metrics(self):
        """
        For small dataset testing (to make sure aggregating data correctly)
        """
        self.prepare_data_for_plotting()

        print(f"ages: {self.ages}")
        print(f"bmis: {self.bmis}")
        print(f"sexes: {self.sexes}")

    def print_trial_metrics(self):
        """
        For small dataset testing (to make sure aggregating data correctly)
        """
        self.prepare_data_for_plotting()

        print(f"trial_lengths: {self.trial_lengths}")
        print(f"speeds: {self.forward_speeds}")


class Trial:
    """
    Combines the relevant measures across all valid frames of data for a given trial, and also store other
    trial-specific information.
    A frame is valid if it has both kinematics and dynamics processing passes completed.
    """

    def __init__(self, frames: List[nimble.biomechanics.Frame]):

        self.num_joints = len(frames[0].processingPasses[0].pos)  # get the number of joints

        # # INIT ARRAYS FOR STORAGE # #
        # From kinematics processing pass
        self.joint_pos_kin = []
        self.joint_vel_kin = []
        self.joint_acc_kin = []
        self.com_pos_kin = []
        self.com_vel_kin = []
        self.com_acc_kin = []

        self.root_lin_vel_kin = []
        self.root_ang_vel_kin = []
        self.root_lin_acc_kin = []
        self.root_ang_acc_kin = []

        self.joint_centers_kin = []

        # From dynamics processing pass
        self.joint_pos_dyn = []
        self.joint_vel_dyn = []
        self.joint_acc_dyn = []
        self.com_pos_dyn = []
        self.com_vel_dyn = []
        self.com_acc_dyn = []

        self.joint_tau_dyn = []

        # self.root_lin_vel_dyn = []
        # self.root_ang_vel_dyn = []
        # self.root_lin_acc_dyn = []
        # self.root_ang_acc_dyn = []

        # GRF stuff
        self.grf = []
        self.cop = []
        self.grm = []
        self.contact = []

        # Loop thru frames and extract data
        num_valid_frames = 0
        for i, frame in enumerate(frames):

            # Only use frames that are confidently not missing GRF
            not_missing_grf = 1 if frame.missingGRFReason == nimble.biomechanics.MissingGRFReason.notMissingGRF else 0

            # Check if kinematics and dynamics processing passes exist for this frame. If so, store their pass ix
            kin_processed, dyn_processed = 0, 0  # init to false
            kin_pass_ix, dyn_pass_ix = -1, -1  # init to invalid indices
            for j, processing_pass in enumerate(frame.processingPasses):
                if processing_pass.type == nimble.biomechanics.ProcessingPassType.KINEMATICS:
                    kin_processed = 1
                    kin_pass_ix = j  # store the processing pass index corresponding to the kinematics pass
                if processing_pass.type == nimble.biomechanics.ProcessingPassType.DYNAMICS:
                    dyn_processed = 1
                    dyn_pass_ix = j  # store the processing pass index corresponding to the dynamics pass

            if kin_processed and dyn_processed and not_missing_grf:  # store the data
                num_valid_frames += 1
                # From kinematics processing pass
                self.joint_pos_kin.append(frame.processingPasses[kin_pass_ix].pos)
                self.joint_vel_kin.append(frame.processingPasses[kin_pass_ix].vel)
                self.joint_acc_kin.append(frame.processingPasses[kin_pass_ix].acc)
                self.com_pos_kin.append(frame.processingPasses[kin_pass_ix].comPos)
                self.com_vel_kin.append(frame.processingPasses[kin_pass_ix].comVel)
                self.com_acc_kin.append(frame.processingPasses[kin_pass_ix].comAcc)

                self.root_lin_vel_kin.append(frame.processingPasses[kin_pass_ix].rootLinearVelInRootFrame)
                self.root_ang_vel_kin.append(frame.processingPasses[kin_pass_ix].rootAngularVelInRootFrame)
                self.root_lin_acc_kin.append(frame.processingPasses[kin_pass_ix].rootLinearAccInRootFrame)
                self.root_ang_acc_kin.append(frame.processingPasses[kin_pass_ix].rootAngularAccInRootFrame)

                self.joint_centers_kin.append(frame.processingPasses[kin_pass_ix].jointCentersInRootFrame)

                # From dynamics processing pass
                self.joint_pos_dyn.append(frame.processingPasses[dyn_pass_ix].pos)
                self.joint_vel_dyn.append(frame.processingPasses[dyn_pass_ix].vel)
                self.joint_acc_dyn.append(frame.processingPasses[dyn_pass_ix].acc)
                self.com_pos_dyn.append(frame.processingPasses[dyn_pass_ix].comPos)
                self.com_vel_dyn.append(frame.processingPasses[dyn_pass_ix].comVel)
                self.com_acc_dyn.append(frame.processingPasses[dyn_pass_ix].comAcc)

                self.joint_tau_dyn.append(frame.processingPasses[dyn_pass_ix].tau)

                # self.root_lin_vel_dyn.append(frame.processingPasses[dyn_pass_ix].rootLinearVelInRootFrame)
                # self.root_ang_vel_dyn.append(frame.processingPasses[dyn_pass_ix].rootAngularVelInRootFrame)
                # self.root_lin_acc_dyn.append(frame.processingPasses[dyn_pass_ix].rootLinearAccInRootFrame)
                # self.root_ang_acc_dyn.append(frame.processingPasses[dyn_pass_ix].rootAngularAccInRootFrame)

                # GRF stuff
                self.grf.append(frame.processingPasses[dyn_pass_ix].groundContactForce)
                self.cop.append(frame.processingPasses[dyn_pass_ix].groundContactCenterOfPressure)
                self.grm.append(frame.processingPasses[dyn_pass_ix].groundContactTorque)
                self.contact.append(frame.processingPasses[dyn_pass_ix].contact)

        # Store the number of valid frames
        self.num_valid_frames = num_valid_frames
        if num_valid_frames > 0:  # only convert/store trial info if trial is valid
            #  Convert lists to arrays
            # From kinematics processing pass
            self.joint_pos_kin = np.array(self.joint_pos_kin)
            self.joint_vel_kin = np.array(self.joint_vel_kin)
            self.joint_acc_kin = np.array(self.joint_acc_kin)
            self.com_pos_kin = np.array(self.com_pos_kin)
            self.com_vel_kin = np.array(self.com_vel_kin)
            self.com_acc_kin = np.array(self.com_acc_kin)

            self.root_lin_vel_kin = np.array(self.root_lin_vel_kin)
            self.root_ang_vel_kin = np.array(self.root_ang_vel_kin)
            self.root_lin_acc_kin = np.array(self.root_lin_acc_kin)
            self.root_ang_acc_kin = np.array(self.root_ang_acc_kin)

            self.joint_centers_kin = np.array(self.joint_centers_kin)
            # More transformations for joint center positions: use magnitude of position vec for each joint center
            self.joint_centers_kin = self.joint_centers_kin.reshape(-1,12,3)  # TODO: don't hardcode the 12
            self.joint_centers_kin = np.linalg.norm(self.joint_centers_kin, axis=-1)

            # From dynamics processing pass
            self.joint_pos_dyn = np.array(self.joint_pos_dyn)
            self.joint_vel_dyn = np.array(self.joint_vel_dyn)
            self.joint_acc_dyn = np.array(self.joint_acc_dyn)
            self.com_pos_dyn = np.array(self.com_pos_dyn)
            self.com_vel_dyn = np.array(self.com_vel_dyn)
            self.com_acc_dyn = np.array(self.com_acc_dyn)
            self.joint_tau_dyn = np.array(self.joint_tau_dyn)

            # self.root_lin_vel_dyn = np.array(self.root_lin_vel_dyn)
            # self.root_ang_vel_dyn = np.array(self.root_ang_vel_dyn)
            # self.root_lin_acc_dyn = np.array(self.root_lin_acc_dyn)
            # self.root_ang_acc_dyn = np.array(self.root_ang_acc_dyn)

            # GRF stuff
            self.grf = np.array(self.grf)
            self.cop = np.array(self.cop)
            self.grm = np.array(self.grm)
            self.contact = np.array(self.contact)

            # Check shapes
            assert ((self.joint_pos_kin.shape[-1] == self.num_joints) and (self.joint_pos_dyn.shape[-1] == self.num_joints)), f"{len(frames)}, {num_valid_frames}, self.joint_pos_kin.shape[-1]: {self.joint_pos_kin.shape[-1]}; self.joint_pos_dyn.shape[-1]: {self.joint_pos_dyn.shape[-1]}"
            assert ((self.joint_vel_kin.shape[-1] == self.num_joints) and (self.joint_vel_dyn.shape[-1] == self.num_joints))
            assert ((self.joint_acc_kin.shape[-1] == self.num_joints) and (self.joint_acc_dyn.shape[-1] == self.num_joints))
            assert (self.joint_centers_kin.shape[-1] == 12), f"size last dim: {self.joint_centers_kin.shape}"  # TODO: don't hardcode; fix num_joints name since really is DOFs
            assert (self.joint_tau_dyn.shape[-1] == self.num_joints)
            assert ((self.com_pos_kin.shape[-1] == 3) and (self.com_pos_dyn.shape[-1] == 3))
            assert ((self.com_vel_kin.shape[-1] == 3) and (self.com_vel_dyn.shape[-1] == 3))
            assert ((self.com_acc_kin.shape[-1] == 3) and (self.com_acc_dyn.shape[-1] == 3))
            # assert ((self.root_lin_vel_kin.shape[-1] == 3) and (self.root_lin_vel_dyn.shape[-1] == 3)), f"root lin vel dyn shape: {self.root_lin_vel_dyn.shape}"
            # assert ((self.root_ang_vel_kin.shape[-1] == 3) and (self.root_ang_vel_dyn.shape[-1] == 3))
            # assert ((self.root_lin_acc_kin.shape[-1] == 3) and (self.root_lin_acc_dyn.shape[-1] == 3))
            # assert ((self.root_ang_acc_kin.shape[-1] == 3) and (self.root_ang_acc_dyn.shape[-1] == 3))
            assert (self.root_lin_vel_kin.shape[-1] == 3)
            assert (self.root_ang_vel_kin.shape[-1] == 3)
            assert (self.root_lin_acc_kin.shape[-1] == 3)
            assert (self.root_ang_acc_kin.shape[-1] == 3)
            assert (self.grf.shape[-1] == 6), f"grf shape: {self.grf.shape}"
            assert (self.cop.shape[-1] == 6)
            assert (self.grm.shape[-1] == 6)
            assert (self.contact.shape[-1] == 2)

            # Check the number of valid frames
            assert (self.num_valid_frames == self.joint_pos_kin.shape[0])  # first dim
            assert (self.num_valid_frames <= len(frames))

            # Offset gravity in y direction for COM acc
            self.com_acc_kin[:, 1] += 9.81
            self.com_acc_dyn[:, 1] += 9.81

            # Compute total GRF from both contact bodies
            self.total_grf = self.grf[:, 0:3] + self.grf[:, 3:6]

            # Compute GRF distribution (on first listed contact body; second will just be complement)
            # only if in double-support. Otherwise, 0.
            ds_mask = np.all(self.contact == 1, axis=1)  # mask for double-support
            self.grf_dist = np.zeros_like(self.total_grf)
            self.grf_dist[ds_mask, :] = np.abs(self.grf[ds_mask, 0:3]) / (np.abs(self.grf[ds_mask, 0:3]) + np.abs(self.grf[ds_mask, 3:6]) ) # dist by abs value

            # Check contact and GRF distribution
            assert (np.all(np.logical_or(self.contact == 0, self.contact == 1)))  # all contact labels either 0 or 1
            assert (np.all((self.grf_dist >= 0) & (self.grf_dist <= 1))), f"Violation found at rows: {np.where(~((self.grf_dist >= 0) & (self.grf_dist <= 1)).all(axis=1))[0]} in grf_dist: {self.grf_dist}"  # distribution must be between 0 and 1


class ScatterPlotMatrix:
    """
    Stages a matrix of scatter plots and continuously updates the plots when processing the dataset.
    """

    def __init__(self, num_rows: int, num_cols: int, num_plots: int, labels: List[str]):
        self.num_rows = num_rows
        self.num_cols = num_cols
        self.num_plots = num_plots
        self.labels = labels
        self.fig, self.axs = plt.subplots(num_rows, num_cols, figsize=(24, 24), constrained_layout=True)
        self.corrs: ndarray = np.zeros(num_plots)  # aggregate correlation coefficients

    def update_plots(self, x: ndarray, y: ndarray, color: str, corr_type: str, scale_x: bool = True, scale_y: bool = True):
        for i in range(self.num_plots):

            # Standardize the vars
            if scale_x:
                x_scaled = (x - np.mean(x)) / np.std(x)
                np.nan_to_num(x_scaled, nan=0.0, copy=False)  # to address any 0 division errors
            else:
                x_scaled = x
            if scale_y:
                y_scaled = (y[:, i] - np.mean(y[:, i])) / np.std(y[:, i])
                np.nan_to_num(y_scaled, nan=0.0, copy=False)
            else:
                y_scaled = y

            # Store the correlation coefficient
            if corr_type == "biserial":
                assert np.all(np.logical_or(x_scaled == 0, x_scaled == 1)), "X array is not binary"
                corr, _ = stats.pointbiserialr(x_scaled, y_scaled)
                self.corrs[i] = corr
            elif corr_type == "pearson":
                self.corrs[i] = np.corrcoef(x_scaled, y_scaled)[0, 1]
            else:
                raise ValueError("Invalid input for 'corr_type.'")

            if np.isnan(self.corrs[i]):  # happens when one vec is constant, like all 0s for distribution in running
                self.corrs[i] = 0  # TODO: better way to address?

            # Plot
            row = i // self.num_cols
            col = i % self.num_cols
            if self.num_plots == 1:
                ax = self.axs
            else:
                ax = self.axs[row, col]
            ax.scatter(x_scaled, y_scaled, s=0.5, alpha=0.25, color=color)
            ax.set_box_aspect(1)  # for formatting

    def save_plot(self, plots_outdir: str, outname: str, num_trials: int):

        for i in range(self.num_plots):
            row = i // self.num_cols
            col = i % self.num_cols
            if self.num_plots == 1:
                ax = self.axs
            else:
                ax = self.axs[row, col]
            plot_title = f"{self.labels[i]}: r = {np.round(self.corrs[i] / num_trials, 5)}"
            ax.set_title(plot_title, fontsize=16)
        if self.num_plots > 1:
            for i, ax in enumerate(self.axs.flat):
                if i >= self.num_plots:
                    ax.axis("off")  # remove empty plots
        plt.tight_layout()
        self.fig.savefig(os.path.join(plots_outdir, outname))<|MERGE_RESOLUTION|>--- conflicted
+++ resolved
@@ -7,11 +7,7 @@
 from numpy import ndarray
 import matplotlib.pyplot as plt
 from scipy.signal import butter, filtfilt
-<<<<<<< HEAD
 from scipy import stats
-import seaborn as sns
-=======
->>>>>>> 5059e12c
 import time
 
 
