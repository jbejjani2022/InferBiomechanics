--- conflicted
+++ resolved
@@ -15,10 +15,6 @@
 from copy import deepcopy
 from diffusion.nn import mean_flat, sum_flat
 from diffusion.losses import normal_kl, discretized_gaussian_log_likelihood
-<<<<<<< HEAD
-
-=======
->>>>>>> 857cd95c
 
 def get_named_beta_schedule(schedule_name, num_diffusion_timesteps, scale_betas=1.):
     """
