--- conflicted
+++ resolved
@@ -32,7 +32,8 @@
     TAU = 'tau'
 
     # These are enough to compute ID
-    GROUND_CONTACT_WRENCHES_IN_ROOT_FRAME = 'groundContactWrenchesInRootFrame'
+    
+    = 'groundContactWrenchesInRootFrame'
     RESIDUAL_WRENCH_IN_ROOT_FRAME = 'residualWrenchInRootFrame'
 
     # These are various other things we might want to predict
@@ -193,19 +194,18 @@
             # The output dictionary contains a single frame, the last frame in the window if output_data_format is 2d
             # else it contains outputs for all the frames in first_passes
             mass = subject.getMassKg()
-<<<<<<< HEAD
             start_index = 0 if self.output_data_format == 'all_frames' else -1
             label_dict[OutputDataKeys.TAU] = torch.row_stack([torch.tensor(p.tau, dtype=self.dtype).detach() for p in output_passes[start_index:]]) 
             label_dict[OutputDataKeys.RESIDUAL_WRENCH_IN_ROOT_FRAME] = torch.row_stack([torch.tensor(p.residualWrenchInRootFrame, dtype=self.dtype).detach() for p in output_passes[start_index:]])
             label_dict[OutputDataKeys.COM_ACC_IN_ROOT_FRAME] = torch.row_stack([torch.tensor(p.comAccInRootFrame, dtype=self.dtype).detach() for p in output_passes[start_index:]])
-            label_dict[OutputDataKeys.GROUND_CONTACT_WRENCHES_IN_ROOT_FRAME] = torch.row_stack([torch.zeros(
-                (6 * len(self.contact_bodies)), dtype=self.dtype) for _ in output_passes[start_index:]])
-            label_dict[OutputDataKeys.GROUND_CONTACT_COPS_IN_ROOT_FRAME] = torch.row_stack([torch.zeros(
-                (3 * len(self.contact_bodies)), dtype=self.dtype) for _ in output_passes[start_index:]])
-            label_dict[OutputDataKeys.GROUND_CONTACT_TORQUES_IN_ROOT_FRAME] = torch.row_stack([torch.zeros(
-                (3 * len(self.contact_bodies)), dtype=self.dtype) for _ in output_passes[start_index:]])
-            label_dict[OutputDataKeys.GROUND_CONTACT_FORCES_IN_ROOT_FRAME] = torch.row_stack([torch.zeros(
-                (3 * len(self.contact_bodies)), dtype=self.dtype) for _ in output_passes[start_index:]])
+            label_dict[OutputDataKeys.GROUND_CONTACT_WRENCHES_IN_ROOT_FRAME] = torch.zeros(
+                ((6 * len(self.contact_bodies), len(output_passes) if start_index != -1 else 1), dtype=self.dtype)
+            label_dict[OutputDataKeys.GROUND_CONTACT_COPS_IN_ROOT_FRAME] = torch.zeros(
+                ((3 * len(self.contact_bodies), len(output_passes) if start_index != -1 else 1)), dtype=self.dtype)
+            label_dict[OutputDataKeys.GROUND_CONTACT_TORQUES_IN_ROOT_FRAME] = torch.zeros(
+                ((3 * len(self.contact_bodies), len(output_passes) if start_index != -1 else 1)), dtype=self.dtype)
+            label_dict[OutputDataKeys.GROUND_CONTACT_FORCES_IN_ROOT_FRAME] = torch.zeros(
+                ((3 * len(self.contact_bodies), len(output_passes) if start_index != -1 else 1)), dtype=self.dtype)
             contact_indices: List[int] = [
                 subject.getGroundForceBodies().index(body) if body in subject.getGroundForceBodies() else -1 for
                 body in self.contact_bodies]
@@ -213,32 +213,6 @@
             ground_contact_forces_in_root_frame: torch.Tensor = torch.row_stack([torch.tensor(p.groundContactForceInRootFrame, dtype=self.dtype) for p in output_passes[start_index:]])
             ground_contact_cop_in_root_frame: torch.Tensor = torch.row_stack([torch.tensor(p.groundContactCenterOfPressureInRootFrame, dtype=self.dtype) for p in output_passes[start_index:]])
             ground_contact_torque_in_root_frame: torch.Tensor = torch.row_stack([torch.tensor(p.groundContactTorqueInRootFrame, dtype=self.dtype) for p in output_passes[start_index:]])
-=======
-            label_dict[OutputDataKeys.TAU] = torch.tensor(last_pass.tau, dtype=self.dtype).detach()
-            label_dict[OutputDataKeys.RESIDUAL_WRENCH_IN_ROOT_FRAME] = torch.tensor(last_pass.residualWrenchInRootFrame,
-                                                                                    dtype=self.dtype).detach()
-            label_dict[OutputDataKeys.COM_ACC_IN_ROOT_FRAME] = torch.tensor(last_pass.comAccInRootFrame,
-                                                                            dtype=self.dtype).detach()
-            label_dict[OutputDataKeys.GROUND_CONTACT_WRENCHES_IN_ROOT_FRAME] = torch.zeros(
-                (6 * len(self.contact_bodies)), dtype=self.dtype)
-            label_dict[OutputDataKeys.GROUND_CONTACT_COPS_IN_ROOT_FRAME] = torch.zeros(
-                (3 * len(self.contact_bodies)), dtype=self.dtype)
-            label_dict[OutputDataKeys.GROUND_CONTACT_TORQUES_IN_ROOT_FRAME] = torch.zeros(
-                (3 * len(self.contact_bodies)), dtype=self.dtype)
-            label_dict[OutputDataKeys.GROUND_CONTACT_FORCES_IN_ROOT_FRAME] = torch.zeros(
-                (3 * len(self.contact_bodies)), dtype=self.dtype)
-            contact_indices: List[int] = [
-                subject.getGroundForceBodies().index(body) if body in subject.getGroundForceBodies() else -1 for
-                body in self.contact_bodies]
-            ground_contact_wrenches_in_root_frame: torch.Tensor = torch.tensor(
-                last_pass.groundContactWrenchesInRootFrame, dtype=self.dtype)
-            ground_contact_forces_in_root_frame: torch.Tensor = torch.tensor(last_pass.groundContactForceInRootFrame,
-                                                                             dtype=self.dtype)
-            ground_contact_cop_in_root_frame: torch.Tensor = torch.tensor(
-                last_pass.groundContactCenterOfPressureInRootFrame, dtype=self.dtype)
-            ground_contact_torque_in_root_frame: torch.Tensor = torch.tensor(last_pass.groundContactTorqueInRootFrame,
-                                                                             dtype=self.dtype)
->>>>>>> c785ccb3
             for i in range(len(self.contact_bodies)):
                 if contact_indices[i] >= 0:
                     label_dict[OutputDataKeys.GROUND_CONTACT_WRENCHES_IN_ROOT_FRAME][
